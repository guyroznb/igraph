include(test_helpers)

# Add a compatibility alias to the "test" target so it can also be invoked as
# "make check" - for people who have it in their muscle memories from autotools
add_custom_target(build_tests)
add_custom_target(
  check
  COMMAND ${CMAKE_CTEST_COMMAND} --progress --output-on-failure -C ${CMAKE_BUILD_TYPE}
  COMMENT "Executing unit tests..."
)
add_dependencies(check build_tests)

# Some newer gcc version have --enable-new-dtags on by default. This then leads
# to using RUNPATH instead of RPATH. Since RUNPATH is only considered after
# LD_LIBRARY_PATH, if another version of igraph is installed somewhere it will
# be linked to that library.
include(CheckCCompilerFlag)
set(ORIG_CMAKE_REQUIRED_FLAGS ${CMAKE_REQUIRED_FLAGS})
set(CMAKE_REQUIRED_FLAGS "-Wl,--enable-new-dtags")
check_c_compiler_flag("" HAVE_ENABLE_NEW_DTAGS)
set(CMAKE_REQUIRED_FLAGS ${ORIG_CMAKE_REQUIRED_FLAGS})
if (HAVE_ENABLE_NEW_DTAGS AND BUILD_SHARED_LIBS)
  message(STATUS "Disabling new dtags for testing to use RPATH to ensure the correct library is found.")
  set(CMAKE_EXE_LINKER_FLAGS "-Wl,--disable-new-dtags")
endif()

set(BUILD_INTERNAL_TESTS YES)
if (WIN32 AND BUILD_SHARED_LIBS)
  set(BUILD_INTERNAL_TESTS NO)
endif()

# version.at
add_legacy_tests(
  FOLDER examples/simple NAMES
  igraph_version
)

# types.at
add_legacy_tests(
  FOLDER examples/simple NAMES
  dqueue
  igraph_sparsemat
  igraph_sparsemat3
  igraph_sparsemat4
  igraph_sparsemat5
  igraph_sparsemat6
  igraph_sparsemat7
  igraph_sparsemat8
  igraph_strvector
)

add_legacy_tests(
  FOLDER tests/unit NAMES
  heap
  igraph_array
  igraph_complex
  igraph_psumtree
  igraph_sparsemat9
  igraph_sparsemat_is_symmetric
  igraph_sparsemat_minmax
  igraph_sparsemat_which_minmax
  matrix
  matrix2
  matrix3
  spmatrix
  stack
  vector
  vector2
  vector3
  vector_ptr
)

if (BUILD_INTERNAL_TESTS)
  add_legacy_tests(
    FOLDER tests/unit NAMES
    igraph_sparsemat2 # Uses ARPACK and BLAS functions which are not publicly available when building with internal ARPACK/BLAS
  )
  add_legacy_tests(
    FOLDER tests/unit NAMES
    2wheap
    cutheap
    d_indheap
    hashtable
    marked_queue
    set
    trie
  )
endif()

# basic.at
add_legacy_tests(
  FOLDER examples/simple NAMES
  igraph_add_edges
  igraph_add_vertices
  igraph_copy
  igraph_degree
  igraph_delete_edges
  igraph_delete_vertices
  igraph_empty
  igraph_get_eid
  igraph_get_eids
  igraph_is_directed
  igraph_neighbors
)

add_legacy_tests(
  FOLDER tests/unit NAMES
  igraph_is_same_graph
)

# iterators.at
add_legacy_tests(
  FOLDER examples/simple NAMES
  igraph_es_pairs
#  igraph_es_fromto
  igraph_vs_nonadj
  igraph_vs_seq
  igraph_vs_vector
)

add_legacy_tests(
  FOLDER tests/unit NAMES
  igraph_es_path
)

# structure_generators.at
add_legacy_tests(
  FOLDER examples/simple NAMES
  igraph_adjacency
  igraph_atlas
  igraph_barabasi_game
  igraph_barabasi_game2
  igraph_create
  igraph_degree_sequence_game
  igraph_erdos_renyi_game
  igraph_full
  igraph_grg_game
  igraph_lcf
  igraph_preference_game
  igraph_ring
  igraph_small
  igraph_star
  igraph_tree
  igraph_weighted_adjacency
)

add_legacy_tests(
  FOLDER tests/unit NAMES
  erdos_renyi_game
  full
  igraph_correlated_game
  igraph_from_prufer
  igraph_growing_random_game
  igraph_k_regular_game
  igraph_lattice
  igraph_realize_degree_sequence  
  tree
  ring
  watts_strogatz_game
)

# structural_properties.at
add_legacy_tests(
  FOLDER examples/simple NAMES
  assortativity
  bellman_ford
  dijkstra
  igraph_average_path_length
  igraph_cocitation
  igraph_diameter
  igraph_eccentricity
  igraph_feedback_arc_set
  igraph_feedback_arc_set_ip
  igraph_get_all_shortest_paths_dijkstra
  igraph_get_shortest_paths
  igraph_get_shortest_paths_dijkstra
  igraph_girth
  igraph_has_multiple
  igraph_is_loop
  igraph_is_multiple
  igraph_knn
  igraph_minimum_spanning_tree
  igraph_pagerank
  igraph_radius
  igraph_reciprocity
  igraph_similarity
  igraph_simplify
  igraph_topological_sorting
  igraph_transitivity  
)
if (BUILD_INTERNAL_TESTS)
  add_legacy_tests(
    FOLDER tests/unit NAMES
    igraph_rewire # Uses internal igraph_i_rewire
  )
endif()

add_legacy_tests(
  FOLDER tests/unit NAMES
  efficiency
  igraph_are_connected
  igraph_betweenness
  igraph_closeness
  igraph_convergence_degree
  igraph_count_multiple
  igraph_density
  igraph_edge_betweenness
  igraph_get_all_simple_paths
  igraph_get_shortest_paths2
  igraph_is_tree
  igraph_local_transitivity  
  igraph_transitive_closure_dag
<<<<<<< HEAD
  harmonic_centrality
=======
  random_spanning_tree
>>>>>>> 0839dfcf
  single_target_shortest_path
  topological_sorting
)

# components.at
add_legacy_tests(
  FOLDER examples/simple NAMES
  igraph_biconnected_components
  igraph_decompose
)

add_legacy_tests(
  FOLDER tests/unit NAMES
  igraph_bridges
  igraph_decompose_strong
)

# layout.at
add_legacy_tests(
  FOLDER examples/simple NAMES
  igraph_layout_reingold_tilford
)

add_legacy_tests(
  FOLDER tests/unit NAMES
  igraph_layout_grid
  igraph_layout_kamada_kawai_3d_bug_1462
  igraph_layout_lgl
  igraph_layout_mds
  igraph_layout_merge2
  igraph_layout_merge3
  igraph_layout_reingold_tilford_bug_879
  igraph_layout_reingold_tilford_extended
  igraph_layout_sugiyama
)
if (BUILD_INTERNAL_TESTS)
  add_legacy_tests(
    FOLDER tests/unit NAMES
    igraph_i_layout_sphere
    igraph_layout_davidson_harel # Uses igraph_i_segments_intersect and igraph_i_point_segment_dist2
    igraph_layout_merge # Uses igraph_i_layout_merge functions
  )
endif()

# visitors.at
add_legacy_tests(
  FOLDER examples/simple NAMES
  igraph_bfs2
)
if (BUILD_INTERNAL_TESTS)
  add_legacy_tests(
    FOLDER examples/simple NAMES
    igraph_bfs # Uses igraph_i_bfs
  )
endif()

add_legacy_tests(
  FOLDER tests/unit NAMES
  igraph_random_walk
)

# topology.at
add_legacy_tests(
  FOLDER examples/simple NAMES
  igraph_isomorphic_vf2
  igraph_subisomorphic_lad
)

add_legacy_tests(
  FOLDER tests/unit NAMES
  simplify_and_colorize
  bliss_automorphisms
  igraph_isomorphic_bliss
  isomorphism_test
  isoclasses
  VF2-compat
)

# coloring.at
add_legacy_tests(
  FOLDER examples/simple NAMES
  igraph_coloring
)

# motifs.at
add_legacy_tests(
  FOLDER examples/simple NAMES
  igraph_motifs_randesu
)

add_legacy_tests(
  FOLDER tests/unit NAMES
  triad_census
)

# foreign.at
add_legacy_tests(
  FOLDER examples/simple NAMES
  dot
  foreign
  gml
  graphml
  igraph_read_graph_dl
  igraph_read_graph_graphdb
  igraph_read_graph_lgl
  igraph_write_graph_lgl
  igraph_write_graph_pajek
)

add_legacy_tests(
  FOLDER tests/unit NAMES
  igraph_write_graph_leda
  igraph_write_graph_dimacs
  lineendings
  pajek
  pajek2
  pajek_bipartite
  pajek_bipartite2
  pajek_signed
)

# other.at
add_legacy_tests(
  FOLDER examples/simple NAMES
  igraph_convex_hull
  igraph_power_law_fit
)

# operators.at
add_legacy_tests(
  FOLDER examples/simple NAMES
  igraph_complementer
  igraph_compose
  igraph_difference
  igraph_disjoint_union
  igraph_intersection
  igraph_union
)

add_legacy_tests(
  FOLDER tests/unit NAMES
  igraph_induced_subgraph
  igraph_induced_subgraph_map
  igraph_intersection2
)

# conversion.at
add_legacy_tests(
  FOLDER examples/simple NAMES
  adjlist
  igraph_laplacian
  igraph_to_undirected
)

add_legacy_tests(
  FOLDER tests/unit NAMES
  igraph_to_directed
  igraph_to_prufer
)

# flow.at
add_legacy_tests(
  FOLDER examples/simple NAMES
  dominator_tree
  even_tarjan
  flow
  flow2
  igraph_all_st_mincuts
  igraph_mincut
)

add_legacy_tests(
  FOLDER tests/unit NAMES
  igraph_st_mincut_value
  igraph_vertex_disjoint_paths
  igraph_adhesion
  igraph_cohesion
  igraph_residual_graph
  igraph_edge_disjoint_paths
  igraph_st_edge_connectivity
  igraph_st_mincut
)

if (BUILD_INTERNAL_TESTS)
  add_legacy_tests(
    FOLDER tests/unit NAMES
    igraph_all_st_cuts # Uses igraph_marked_queue, which is internal.
  )
endif()

add_legacy_tests(
  FOLDER tests/unit NAMES
  igraph_gomory_hu_tree
)

# community.at
add_legacy_tests(
  FOLDER examples/simple NAMES
  igraph_community_edge_betweenness
  igraph_community_fastgreedy
  igraph_community_fluid_communities
  igraph_community_label_propagation
  igraph_community_leading_eigenvector
  igraph_community_leiden
  igraph_community_multilevel
  igraph_community_optimal_modularity  
  walktrap
)

add_legacy_tests(
  FOLDER tests/unit NAMES
  bug-1149658
  community_leiden
  community_label_propagation
  igraph_community_infomap  
  igraph_community_leading_eigenvector2  
  igraph_modularity
  levc-stress
  spinglass
)

# use a higher test timeout for the Infomap algorithm
set_tests_properties(igraph_community_infomap PROPERTIES TIMEOUT 120)

# cliques.at
add_legacy_tests(
  FOLDER examples/simple NAMES
  igraph_cliques
  igraph_independent_sets
  igraph_maximal_cliques
)

add_legacy_tests(
  FOLDER tests/unit NAMES
  igraph_maximal_cliques2
  igraph_maximal_cliques3
  igraph_maximal_cliques4
  igraph_weighted_cliques
  maximal_cliques_callback
  maximal_cliques_hist
)

# eigen.at
add_legacy_tests(
  FOLDER tests/unit NAMES
  igraph_eigen_matrix
  igraph_eigen_matrix2
  igraph_eigen_matrix3
  igraph_eigen_matrix4
  igraph_eigen_matrix_symmetric
  igraph_eigen_matrix_symmetric_arpack
)

# attributes.at
add_legacy_tests(
  FOLDER examples/simple NAMES
  cattributes
  cattributes2
  cattributes3
  cattributes4
)

add_legacy_tests(
  FOLDER tests/unit NAMES
  cattr_bool_bug
  cattr_bool_bug2
  cattributes5
)

# arpack.at
add_legacy_tests(
  FOLDER examples/simple NAMES
  blas
  eigenvector_centrality
  igraph_lapack_dgeev
  igraph_lapack_dgeevx
  igraph_lapack_dgesv
  igraph_lapack_dsyevr
)

add_legacy_tests(
  FOLDER tests/unit NAMES
  igraph_arpack_rnsolve
  igraph_lapack_dgehrd
)

# bipartite.at
add_legacy_tests(
  FOLDER examples/simple NAMES
  igraph_bipartite_create
  igraph_bipartite_projection
)

# centralization.at
add_legacy_tests(
  FOLDER examples/simple NAMES
  centralization
)

# eulerian.at
add_legacy_tests(
  FOLDER tests/unit NAMES
  igraph_is_eulerian
  igraph_eulerian_cycle
  igraph_eulerian_path
)

# separators.at
add_legacy_tests(
  FOLDER examples/simple NAMES
  cohesive_blocks
  igraph_is_minimal_separator
  igraph_is_separator
  igraph_minimal_separators
  igraph_minimum_size_separators
)
add_legacy_tests(
  FOLDER tests/unit NAMES
  bug-1033045
)

# hrg.at
add_legacy_tests(
  FOLDER tests/unit NAMES
  igraph_hrg
  igraph_hrg2
  igraph_hrg3
)

# microscopic.at
add_legacy_tests(
  FOLDER examples/simple NAMES
  igraph_deterministic_optimal_imitation
  igraph_moran_process
  igraph_roulette_wheel_imitation
  igraph_stochastic_imitation
)

# mt.at -- only if we have pthreads
if(CMAKE_USE_PTHREADS_INIT)
  add_legacy_tests(
    FOLDER tests/unit NAMES tls1
    LIBRARIES Threads::Threads
  )

  # tls2 should be added only if we use vendored ARPACK because a non-vendored
  # ARPACK is not guaranteed to be thread-safe
  if(ARPACK_IS_VENDORED)
    add_legacy_tests(
      FOLDER tests/unit NAMES tls2
      LIBRARIES Threads::Threads
    )
  endif()
endif()

# scg.at
add_legacy_tests(
  FOLDER examples/simple NAMES
  igraph_scg_grouping
  igraph_scg_grouping2
  igraph_scg_grouping3
  igraph_scg_grouping4
  igraph_scg_semiprojectors
  igraph_scg_semiprojectors2
  igraph_scg_semiprojectors3
  scg
  scg2
  scg3
)

# random.at
add_legacy_tests(
  FOLDER examples/simple NAMES
  igraph_fisher_yates_shuffle
  igraph_random_sample
  random_seed
)

add_legacy_tests(
  FOLDER tests/unit NAMES
  igraph_rng_get_exp
  mt
  rng_reproducibility
)

# qsort.at
add_legacy_tests(
  FOLDER tests/unit NAMES
  igraph_qsort
  igraph_qsort_r
)

# matching.at
add_legacy_tests(
  FOLDER examples/simple NAMES
  igraph_maximum_bipartite_matching
)

# embedding.at
add_legacy_tests(
  FOLDER tests/unit NAMES
  igraph_adjacency_spectral_embedding
)

# graphicality

add_legacy_tests(
  FOLDER tests/unit NAMES
  igraph_is_graphical
  igraph_is_bigraphical
)

# regression and fuzzing tests

add_legacy_tests(
  FOLDER tests/regression NAMES
  igraph_read_graph_gml_invalid_inputs
)
<|MERGE_RESOLUTION|>--- conflicted
+++ resolved
@@ -210,11 +210,8 @@
   igraph_is_tree
   igraph_local_transitivity  
   igraph_transitive_closure_dag
-<<<<<<< HEAD
   harmonic_centrality
-=======
   random_spanning_tree
->>>>>>> 0839dfcf
   single_target_shortest_path
   topological_sorting
 )
