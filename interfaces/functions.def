--- conflicted
+++ resolved
@@ -1552,7 +1552,6 @@
         DEPS: vids ON graph
         NAME-R: adjacent.triangles
 
-<<<<<<< HEAD
 igraph_local_scan_0:
         PARAMS: GRAPH graph, OUT VECTOR res, EDGEWEIGHTS weights=NULL, \
                 NEIMODE mode=OUT
@@ -1604,11 +1603,10 @@
                VERTEXSETLIST_INT neighborhoods
        DEPS: weights ON graph
        IGNORE: RR, RNamespace
-=======
+
 igraph_list_triangles:
         PARAMS: GRAPH graph, OUT VERTEXSET_INT res
         NAME-R: triangles
->>>>>>> 134e480d
 
 #######################################
 # Graph operators
