--- conflicted
+++ resolved
@@ -205,13 +205,9 @@
 		../include/igraph_hrg.h         ../include/igraph_microscopic_update.h \
 		../include/igraph_interrupt.h   ../include/igraph_threading.h \
 		../include/igraph_scg.h		../include/igraph_qsort.h \
-<<<<<<< HEAD
 		../include/igraph_matching.h	../include/igraph_embedding.h \
-    ../include/igraph_scan.h
-=======
-		../include/igraph_matching.h	../include/igraph_graphlets.h \
+	        ../include/igraph_scan.h        ../include/igraph_graphlets.h \
 		../include/igraph_vector_type.h
->>>>>>> 5d981110
 
 SOURCES = 		     basic_query.c games.c cocitation.c iterators.c \
 			     structural_properties.c components.c layout.c \
@@ -264,13 +260,9 @@
 			     distances.c fortran_intrinsics.c matching.c \
 			     scg.c scg_approximate_methods.c scg_exact_scg.c \
 			     scg_kmeans.c scg_utils.c scg_optimal_method.c \
-<<<<<<< HEAD
-			     qsort.c qsort_r.c types.c lad.c hacks.c embedding.c \
-					 triangles.c scan.c
-=======
 			     qsort.c qsort_r.c types.c lad.c hacks.c \
-			     triangles.c glet.c maximal_cliques.c
->>>>>>> 5d981110
+			     embedding.c scan.c qsort.c qsort_r.c types.c \
+			     lad.c hacks.c triangles.c glet.c maximal_cliques.c
 
 libigraph_la_SOURCES       = $(SOURCES) $(HEADERS_PRIVATE)
 libigraph_la_CFLAGS        = -I$(top_srcdir)/include -I$(top_builddir)/include $(WARNING_CFLAGS)
