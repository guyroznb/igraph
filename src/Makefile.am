--- conflicted
+++ resolved
@@ -242,16 +242,10 @@
 			     igraph_fixed_vectorlist.c separators.c \
 			     igraph_marked_queue.c igraph_estack.c st-cuts.c \
 			     cohesive_blocks.c statusbar.c \
-<<<<<<< HEAD
 			     lapack.c complex.c eigen.c feedback_arc_set.c \
 			     sugiyama.c glpk_support.c \
 				 igraph_hrg_types.cc igraph_hrg.cc \
-			     distances.c
-=======
-			     lapack.c complex.c eigen.c \
-			     igraph_hrg_types.cc igraph_hrg.cc \
-			     fortran_intrinsics.c
->>>>>>> 5a3bee37
+			     distances.c fortran_intrinsics.c
 
 libigraph_la_CFLAGS        = -I$(top_srcdir)/include -I$(top_builddir)/include $(WARNING_CFLAGS)
 libigraph_la_CXXFLAGS	   = -I$(top_srcdir)/include -I$(top_builddir)/include $(WARNING_CFLAGS)
